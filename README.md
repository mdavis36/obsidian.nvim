--- conflicted
+++ resolved
@@ -74,13 +74,9 @@
 
 - `:Obsidian dailies [OFFSET ...]` to open a picker list of daily notes. For example, `:Obsidian dailies -2 1` to list daily notes from 2 days ago until tomorrow.
 
-<<<<<<< HEAD
+- `:Obsidian extract_note [TITLE]` to extract the visually selected text into a new note and link to it.
+
 - `:Obsidian follow_link [vsplit|hsplit|vsplit_force|hsplit_force]` to follow a note reference under the cursor, optionally opening it in a vertical or horizontal split.
-=======
-- `:Obsidian extract_note [TITLE]` to extract the visually selected text into a new note and link to it.
-
-- `:Obsidian follow_link [vsplit|hsplit]` to follow a note reference under the cursor, optionally opening it in a vertical or horizontal split.
->>>>>>> 76058b37
 
 - `:Obsidian link [QUERY]` to link an inline visual selection of text to a note.
   One optional argument: a query that will be used to resolve the note by ID, path, or alias. If not given, the selected text will be used as the query.
