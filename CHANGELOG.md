--- conflicted
+++ resolved
@@ -7,15 +7,13 @@
 
 ## Unreleased
 
-<<<<<<< HEAD
+### Added
+
+- `:ObsidianFollowLink` and the default `gf` pass-through mapping will now follow links to local files that are not notes.
+
 ### Changed
 
 - Changed API of `Client` search methods to take a class of options.
-=======
-### Added
-
-- `:ObsidianFollowLink` and the default `gf` pass-through mapping will now follow links to local files that are not notes.
->>>>>>> d9e35bc0
 
 ## [v2.2.0](https://github.com/epwalsh/obsidian.nvim/releases/tag/v2.2.0) - 2023-11-23
 
